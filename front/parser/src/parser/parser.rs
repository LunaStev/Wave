use std::collections::HashSet;
use std::iter::Peekable;
use std::slice::Iter;
use regex::Regex;
use ::lexer::*;
use parser::ast::*;
use crate::*;
use crate::parser::format::*;

pub fn parse(tokens: &Vec<Token>) -> Option<Vec<ASTNode>> {
    let mut iter = tokens.iter().peekable();
    let mut nodes = vec![];

    while let Some(token) = iter.peek() {
        match token.token_type {
            TokenType::Import => {
                iter.next();
                if let Some(path) = parse_import(&mut iter) {
                    nodes.push(path);
                } else {
                    return None;
                }
            }
            TokenType::Fun => {
                if let Some(func) = parse_function(&mut iter) {
                    nodes.push(func);
                } else {
                    println!("❌ Failed to parse function");
                    return None;
                }
            }
            TokenType::Eof => break,
            _ => {
                println!("❌ Unexpected token at top level: {:?}", token);
                return None;
            }
        }
    }

    Some(nodes)
}

pub fn param(parameter: String, param_type: WaveType, initial_value: Option<Value>) -> ParameterNode {
    ParameterNode {
        name: parameter,
        param_type,
        initial_value,
    }
}

pub fn parse_parameters(tokens: &mut Peekable<Iter<Token>>) -> Vec<ParameterNode> {
    let mut params = vec![];

    loop {
        let Some(token) = tokens.peek() else {
            break;
        };

        match &token.token_type {
            TokenType::Identifier(name) => {
                let name = name.clone();
                tokens.next(); // consume identifier

                if !matches!(tokens.peek().map(|t| &t.token_type), Some(TokenType::Colon)) {
                    println!("Error: Expected ':' after parameter name '{}'", name);
                    break;
                }
                tokens.next(); // consume ':'

                let token = tokens.next();
                let param_type = match &token {
                    Some(Token { token_type, .. }) => match token_type_to_wave_type(token_type) {
                        Some(wt) => wt,
                        None => {
                            println!("Error: Unsupported or unknown type token: {:?}", token_type);
                            break;
                        }
                    },
                    None => {
                        println!("Expected type after ':' for parameter '{}'", name);
                        break;
                    }
                };

                let initial_value = if matches!(tokens.peek().map(|t| &t.token_type), Some(TokenType::Equal)) {
                    tokens.next(); // consume '='
                    match tokens.next() {
                        Some(Token { token_type: TokenType::Number(n), .. }) => Some(Value::Int(*n)),
                        Some(Token { token_type: TokenType::Float(f), .. }) => Some(Value::Float(*f)),
                        Some(Token { token_type: TokenType::String(s), .. }) => Some(Value::Text(s.clone())),
                        _ => None,
                    }
                } else {
                    None
                };

                params.push(ParameterNode {
                    name,
                    param_type,
                    initial_value,
                });

                match tokens.peek().map(|t| &t.token_type) {
                    Some(TokenType::SemiColon) => {
                        tokens.next(); // consume ';'
                        continue;
                    }
                    Some(TokenType::Rparen) => {
                        tokens.next();
                        break;
                    }
                    Some(TokenType::Comma) => {
                        println!("Error: use `;` instead of `,` to separate parameters");
                        break;
                    }
                    _ => break,
                }
            }

            TokenType::Rparen => {
                tokens.next();
                break;
            }

            _ => break,
        }
    }

    params
}

fn token_type_to_wave_type(token_type: &TokenType) -> Option<WaveType> {
    match token_type {
        TokenType::TypeInt(bits) => Some(WaveType::Int(*bits)),
        TokenType::TokenTypeInt(int_type) => match int_type {
            IntegerType::I8 => Some(WaveType::Int(8)),
            IntegerType::I16 => Some(WaveType::Int(16)),
            IntegerType::I32 => Some(WaveType::Int(32)),
            IntegerType::I64 => Some(WaveType::Int(64)),
            IntegerType::I128 => Some(WaveType::Int(128)),
            IntegerType::I256 => Some(WaveType::Int(256)),
            IntegerType::I512 => Some(WaveType::Int(512)),
            IntegerType::I1024 => Some(WaveType::Int(1024)),
            _ => panic!("Unhandled integer type: {:?}", int_type),
        },
        TokenType::TypeUint(bits) => Some(WaveType::Uint(*bits)),
        TokenType::TokenTypeUint(uint_type) => match uint_type {
            UnsignedIntegerType::U8 => Some(WaveType::Uint(8)),
            UnsignedIntegerType::U16 => Some(WaveType::Uint(16)),
            UnsignedIntegerType::U32 => Some(WaveType::Uint(32)),
            UnsignedIntegerType::U64 => Some(WaveType::Uint(64)),
            UnsignedIntegerType::U128 => Some(WaveType::Uint(128)),
            UnsignedIntegerType::U256 => Some(WaveType::Uint(256)),
            UnsignedIntegerType::U512 => Some(WaveType::Uint(512)),
            UnsignedIntegerType::U1024 => Some(WaveType::Uint(1024)),
            _ => panic!("Unhandled uint type: {:?}", uint_type),
        },
        TokenType::TokenTypeFloat(float_type) => match float_type {
            FloatType::F32 => Some(WaveType::Float(32)),
            FloatType::F64 => Some(WaveType::Float(64)),
            FloatType::F128 => Some(WaveType::Float(128)),
            FloatType::F256 => Some(WaveType::Float(256)),
            FloatType::F512 => Some(WaveType::Float(512)),
            FloatType::F1024 => Some(WaveType::Float(1024)),
            _ => panic!("Unhandled float type: {:?}", float_type),
        },
        TokenType::TypeFloat(bits) => Some(WaveType::Float(*bits)),
        TokenType::TypeBool => Some(WaveType::Bool),
        TokenType::TypeChar => Some(WaveType::Char),
        TokenType::TypeByte => Some(WaveType::Byte),
        TokenType::TypeString => Some(WaveType::String),
        TokenType::TypePointer(inner) => {
            token_type_to_wave_type(inner).map(|t| WaveType::Pointer(Box::new(t)))
        }
        TokenType::TypeArray(inner, size) => {
            token_type_to_wave_type(inner).map(|t| WaveType::Array(Box::new(t), *size))
        }
        _ => None,
    }
}

pub fn extract_body(tokens: &mut Peekable<Iter<Token>>) -> Option<Vec<ASTNode>> {
    let mut body = vec![];

    if tokens.peek()?.token_type != TokenType::Lbrace {
        println!("❌ Expected '{{' at the beginning of function body");
        return None;
    }
    tokens.next(); // consume '{'

    while let Some(token) = tokens.peek() {
        match &token.token_type {
            TokenType::Whitespace => {
                tokens.next(); // ignore
            }
            TokenType::Rbrace => {
                tokens.next();
                break;
            }
            TokenType::Eof => {
                println!("❌ Unexpected EOF inside function body");
                return None;
            }
            TokenType::Asm => {
                tokens.next();
                body.push(parse_asm_block(tokens)?);
            }
            TokenType::Var => {
                tokens.next(); // consume 'var'
                body.push(parse_var(tokens)?);
            }
            TokenType::Let => {
                tokens.next(); // consume 'let'
                body.push(parse_let(tokens)?);
            }
            TokenType::Println => {
                tokens.next(); // consume 'println'
                body.push(parse_println(tokens)?);
            }
            TokenType::Print => {
                tokens.next();
                body.push(parse_print(tokens)?);
            }
            TokenType::If => {
                tokens.next();
                body.push(parse_if(tokens)?);
            }
            TokenType::For => {
                tokens.next();
                body.push(parse_for(tokens)?);
            }
            TokenType::While => {
                tokens.next();
                body.push(parse_while(tokens)?);
            }
            TokenType::Identifier(_) => {
                if let Some(expr) = parse_expression(tokens) {
                    if let Some(Token { token_type: TokenType::SemiColon, .. }) = tokens.peek() {
                        tokens.next(); // consume ';'
                    }
                    body.push(ASTNode::Statement(StatementNode::Expression(expr)));
                } else {
                    println!("❌ Failed to parse expression starting with identifier");
                    return None;
                }
            }
            TokenType::Break => {
                tokens.next(); // consume 'break'
                if let Some(Token { token_type: TokenType::SemiColon, .. }) = tokens.peek() {
                    tokens.next(); // consume ;
                }
                body.push(ASTNode::Statement(StatementNode::Break));
            }
            TokenType::Continue => {
                tokens.next(); // consume 'break'
                if let Some(Token { token_type: TokenType::SemiColon, .. }) = tokens.peek() {
                    tokens.next(); // consume ;
                }
                body.push(ASTNode::Statement(StatementNode::Continue));
            }
            TokenType::Return => {
                tokens.next(); // consume 'return'

                let expr = if let Some(Token { token_type: TokenType::SemiColon, .. }) = tokens.peek() {
                    tokens.next(); // return;
                    None
                } else {
                    let value = parse_expression(tokens)?;
                    if let Some(Token { token_type: TokenType::SemiColon, .. }) = tokens.peek() {
                        tokens.next();
                    }
                    Some(value)
                };

                body.push(ASTNode::Statement(StatementNode::Return(expr)));
            }
            TokenType::Deref => {
                let token = token.clone();
                tokens.next();
                body.push(parse_assignment(tokens, &token)?);
            }
            _ => {
                if let Some(expr) = parse_expression(tokens) {
                    if let Some(Token { token_type: TokenType::SemiColon, .. }) = tokens.peek() {
                        tokens.next(); // consume ;
                    }
                    body.push(ASTNode::Statement(StatementNode::Expression(expr)));
                } else {
                    tokens.next(); // fallback skip
                }
            }
        }
    }

    Some(body)
}

pub fn parse_function_call(name: Option<String>, tokens: &mut Peekable<Iter<Token>>) -> Option<Expression> {
    let name = name?;

    if tokens.peek()?.token_type != TokenType::Lparen {
        println!("❌ Expected '(' after function name '{}'", name);
        return None;
    }
    tokens.next(); // consume '('

    let mut args = vec![];

    while let Some(token) = tokens.peek() {
        if token.token_type == TokenType::Rparen {
            tokens.next(); // consume ')'
            break;
        }

        let arg = parse_expression(tokens)?;
        args.push(arg);

        match tokens.peek().map(|t| &t.token_type) {
            Some(TokenType::Comma) => {
                tokens.next(); // consume ','
            }
            Some(TokenType::Rparen) => continue,
            _ => {
                println!("❌ Unexpected token in function arguments: {:?}", tokens.peek());
                return None;
            }
        }
    }

    Some(Expression::FunctionCall {
        name,
        args,
    })
}

fn parse_parentheses(tokens: &mut Peekable<Iter<Token>>) -> Vec<Token> {
    let mut param_tokens = vec![];
    let mut paren_depth = 1;

    while let Some(token) = tokens.next() {
        match token.token_type {
            TokenType::Lparen => paren_depth += 1,
            TokenType::Rparen => {
                paren_depth -= 1;
                if paren_depth == 0 {
                    break;
                }
            }
            _ => {}
        }
        param_tokens.push(token.clone());
    }
    param_tokens
}

// FUN parsing
fn parse_function(tokens: &mut Peekable<Iter<Token>>) -> Option<ASTNode> {
    tokens.next();

    let name = match tokens.next() {
        Some(Token { token_type: TokenType::Identifier(name), .. }) => name.clone(),
        _ => return None,
    };

    if tokens.peek()?.token_type != TokenType::Lparen {
        return None;
    }

    tokens.next(); // consume '('
    let parameters = parse_parameters(tokens);

    let mut param_names = HashSet::new();
    for param in &parameters {
        if !param_names.insert(param.name.clone()) {
            println!("Error: Parameter '{}' is declared multiple times", param.name);
            return None;
        }
    }

    let return_type = if let Some(Token { token_type: TokenType::Arrow, .. }) = tokens.peek() {
        tokens.next(); // consume '->'

        match tokens.next() {
            Some(Token { token_type, .. }) => {
                token_type_to_wave_type(token_type)
            }
            None => {
                println!("Error: Expected type after '->'");
                None
            }
        }
    } else {
        None
    };

    let body = extract_body(tokens)?;
    Some(ASTNode::Function(FunctionNode {
        name,
        parameters,
        body,
        return_type,
    }))
}

// VAR parsing
fn parse_var(tokens: &mut Peekable<Iter<'_, Token>>) -> Option<ASTNode> {
    let mutability = Mutability::Var;

    let name = match tokens.next() {
        Some(Token { token_type: TokenType::Identifier(name), .. }) => name.clone(),
        _ => {
            println!("Expected identifier");
            return None;
        }
    };

    if !matches!(tokens.next().map(|t| &t.token_type), Some(TokenType::Colon)) {
        println!("Expected ':' after identifier");
        return None;
    }

    let type_token = match tokens.next() {
        Some(token) => token.clone(),
        _ => {
            println!("Expected type after ':'");
            return None;
        }
    };

    let wave_type = if let TokenType::Identifier(ref name) = type_token.token_type {
        if let Some(Token { token_type: TokenType::Lchevr, .. }) = tokens.peek() {
            tokens.next(); // consume '<'

            let mut inner = String::new();
            let mut depth = 1;

            while let Some(t) = tokens.next() {
                match &t.token_type {
                    TokenType::Lchevr => {
                        depth += 1;
                        inner.push('<');
                    },
                    TokenType::Rchevr => {
                        depth -= 1;
                        if depth == 0 {
                            break;
                        } else {
                            inner.push('>');
                        }
                    },
                    _ => inner.push_str(&t.lexeme),
                }
            }

            let full_type_str = format!("{}<{}>", name, inner);
            let parsed_type = parse_type(&full_type_str);

            if parsed_type.is_none() {
                println!("Unknown generic type: {}", full_type_str);
                return None;
            }

            match token_type_to_wave_type(&parsed_type.unwrap()) {
                Some(wt) => wt,
                None => {
                    println!("Failed to convert to WaveType: {}", full_type_str);
                    return None;
                }
            }
        } else {
            match parse_type(&name).and_then(|tt| token_type_to_wave_type(&tt)) {
                Some(wt) => wt,
                None => {
                    println!("Unknown type: {}", name);
                    return None;
                }
            }
        }
    } else {
        match token_type_to_wave_type(&type_token.token_type) {
            Some(t) => t,
            None => {
                println!("Unknown or unsupported type: {}", type_token.lexeme);
                return None;
            }
        }
    };

    let initial_value = if let Some(Token { token_type: TokenType::Equal, .. }) = tokens.peek() {
        tokens.next(); // consume '='
        let expr = parse_expression(tokens)?;
        Some(expr)
    } else {
        None
    };

    if let Some(Token { token_type: TokenType::SemiColon, .. }) = tokens.peek() {
        tokens.next(); // Consume ';'
    }

    if let (WaveType::Array(_, expected_len), Some(Expression::ArrayLiteral(elements))) = (&wave_type, &initial_value) {
        if *expected_len != elements.len() as u32 {
            println!(
                "❌ Error: Array length mismatch. Expected {}, but got {} elements",
                expected_len,
                elements.len()
            );
            return None;
        }
    }

    Some(ASTNode::Variable(VariableNode {
        name,
        type_name: wave_type,
        initial_value,
        mutability,
    }))
}

fn parse_let(tokens: &mut Peekable<Iter<'_, Token>>) -> Option<ASTNode> {
    let mut mutability = Mutability::Let;

    if let Some(Token { token_type: TokenType::Mut, .. }) = tokens.peek() {
        tokens.next(); // consume `mut`
        mutability = Mutability::LetMut;
    }

    let name = match tokens.next() {
        Some(Token { token_type: TokenType::Identifier(name), .. }) => name.clone(),
        _ => {
            println!("Expected identifier after `let`");
            return None;
        }
    };

    if !matches!(tokens.next().map(|t| &t.token_type), Some(TokenType::Colon)) {
        println!("Expected ':' after identifier");
        return None;
    }

    let type_token = match tokens.next() {
        Some(token) => token.clone(),
        _ => {
            println!("Expected type after ':'");
            return None;
        }
    };

    let wave_type = if let TokenType::Identifier(ref name) = type_token.token_type {
        if let Some(Token { token_type: TokenType::Lchevr, .. }) = tokens.peek() {
            tokens.next(); // consume '<'

            let mut inner = String::new();
            let mut depth = 1;

            while let Some(t) = tokens.next() {
                match &t.token_type {
                    TokenType::Lchevr => {
                        depth += 1;
                        inner.push('<');
                    },
                    TokenType::Rchevr => {
                        depth -= 1;
                        if depth == 0 {
                            break;
                        } else {
                            inner.push('>');
                        }
                    },
                    _ => inner.push_str(&t.lexeme),
                }
            }

            let full_type_str = format!("{}<{}>", name, inner);
            let parsed_type = parse_type(&full_type_str);

            if parsed_type.is_none() {
                println!("Unknown generic type: {}", full_type_str);
                return None;
            }

            match token_type_to_wave_type(&parsed_type.unwrap()) {
                Some(wt) => wt,
                None => {
                    println!("Failed to convert to WaveType: {}", full_type_str);
                    return None;
                }
            }
        } else {
            match parse_type(&name).and_then(|tt| token_type_to_wave_type(&tt)) {
                Some(wt) => wt,
                None => {
                    println!("Unknown type: {}", name);
                    return None;
                }
            }
        }
    } else {
        match token_type_to_wave_type(&type_token.token_type) {
            Some(t) => t,
            None => {
                println!("Unknown or unsupported type: {}", type_token.lexeme);
                return None;
            }
        }
    };

    let initial_value = if let Some(Token { token_type: TokenType::Equal, .. }) = tokens.peek() {
        tokens.next(); // consume '='
        let expr = parse_expression(tokens)?; // 반드시 expression 파서 있어야 함
        Some(expr)
    } else {
        None
    };

    if let Some(Token { token_type: TokenType::SemiColon, .. }) = tokens.peek() {
        tokens.next(); // Consume ';'
    }

    if let (WaveType::Array(_, expected_len), Some(Expression::ArrayLiteral(elements))) = (&wave_type, &initial_value) {
        if *expected_len != elements.len() as u32 {
            println!(
                "❌ Error: Array length mismatch. Expected {}, but got {} elements",
                expected_len,
                elements.len()
            );
            return None;
        }
    }

    Some(ASTNode::Variable(VariableNode {
        name,
        type_name: wave_type,
        initial_value,
        mutability,
    }))
}


// PRINTLN parsing
fn parse_println(tokens: &mut Peekable<Iter<Token>>) -> Option<ASTNode> {
    if tokens.peek()?.token_type != TokenType::Lparen {
        println!("Error: Expected '(' after 'println'");
        return None;
    }
    tokens.next(); // Consume '('

    let content = if let Some(Token { token_type: TokenType::String(content), .. }) = tokens.next() {
        content.clone()
    } else {
        println!("Error: Expected string literal in 'println'");
        return None;
    };

    let placeholder_count = Regex::new(r"\{[^}]*\}")
        .unwrap()
        .find_iter(&content)
        .count();

    if placeholder_count == 0 {
        if tokens.peek()?.token_type != TokenType::Rparen {
            println!("Error: Expected closing ')'");
            return None;
        }
        tokens.next(); // Consume ')'

        return Some(ASTNode::Statement(StatementNode::Println(
            format!("{}\n", content),
        )));
    }

    let mut args = Vec::new();
    while let Some(Token { token_type: TokenType::Comma, .. }) = tokens.peek() {
        tokens.next(); // Consume ','
        if let Some(expr) = parse_expression(tokens) {
            args.push(expr);
        } else {
            println!("Error: Failed to parse expression in 'println'");
            return None;
        }
    }

    if tokens.peek()?.token_type != TokenType::Rparen {
        println!("Error: Expected closing ')'");
        return None;
    }
    tokens.next(); // Consume ')'

    if placeholder_count != args.len() {
        println!(
            "Error: Expected {} arguments, found {}",
            placeholder_count,
            args.len()
        );
        return None;
    }

    Some(ASTNode::Statement(StatementNode::PrintlnFormat {
        format: format!("{}\n", content),
        args,
    }))
}

// PRINT parsing
fn parse_print(tokens: &mut Peekable<Iter<Token>>) -> Option<ASTNode> {
    if tokens.peek()?.token_type != TokenType::Lparen {
        println!("Error: Expected '(' after 'println'");
        return None;
    }
    tokens.next(); // Consume '('

    let content = if let Some(Token { token_type: TokenType::String(content), .. }) = tokens.next() {
        content.clone() // Need clone() because it is String
    } else {
        println!("Error: Expected string literal in 'println'");
        return None;
    };

    let placeholder_count = Regex::new(r"\{[^}]*\}")
        .unwrap()
        .find_iter(&content)
        .count();

    if placeholder_count == 0 {
        // No format → Print just a string
        if tokens.peek()?.token_type != TokenType::Rparen {
            println!("Error: Expected closing ')'");
            return None;
        }
        tokens.next(); // Consume ')'

        return Some(ASTNode::Statement(StatementNode::Print(
            format!("{}", content),
        )));
    }

    let mut args = Vec::new();
    while let Some(Token { token_type: TokenType::Comma, .. }) = tokens.peek() {
        tokens.next(); // Consume ','
        if let Some(expr) = parse_expression(tokens) {
            args.push(expr);
        } else {
            println!("Error: Failed to parse expression in 'println'");
            return None;
        }
    }
    tokens.next();

    if tokens.peek()?.token_type != TokenType::Rparen {
        println!("Error: Expected closing ')'");
        return None;
    }
    tokens.next(); // Consume ')'

    if placeholder_count != args.len() {
        println!(
            "Error: Expected {} arguments, found {}",
            placeholder_count,
            args.len()
        );
        return None;
    }

    Some(ASTNode::Statement(StatementNode::PrintFormat {
        format: content,
        args,
    }))
}

fn skip_whitespace(tokens: &mut Peekable<Iter<Token>>) {
    while let Some(token) = tokens.peek() {
        if token.token_type == TokenType::Whitespace {
            tokens.next();
        } else {
            break;
        }
    }
}

// IF parsing
fn parse_if(tokens: &mut Peekable<Iter<Token>>) -> Option<ASTNode> {
    if tokens.peek()?.token_type != TokenType::Lparen {
        println!("Error: Expected '(' after 'if'");
        return None;
    }
    tokens.next(); // Consume '('

    let condition = match parse_expression(tokens) {
        Some(expr) => {
            expr
        }
        None => {
            return None;
        }
    };

    if tokens.peek()?.token_type != TokenType::Rparen {
        println!("Error: Expected ')' after 'if' condition");
        return None;
    }
    tokens.next(); // Consume ')'

    // Expect '{' after condition
    if tokens.peek()?.token_type != TokenType::Lbrace {
        println!("Error: Expected '{{' after 'if' condition");
        return None;
    }
    tokens.next(); // Consume '{'

    let body = parse_block(tokens)?;

    let mut else_if_blocks: Vec<ASTNode> = Vec::new();
    let mut else_block = None;

    while let Some(token) = tokens.peek() {
        if token.token_type != TokenType::Else {
            break;
        }
        tokens.next(); // Consume 'else'

        // Check if it comes right after else
        if let Some(Token { token_type: TokenType::If, .. }) = tokens.peek() {
            tokens.next();
            let parsed = parse_if(tokens);

            match parsed {
                Some(ASTNode::Statement(stmt @ StatementNode::If { .. })) => {
                    else_if_blocks.push(ASTNode::Statement(stmt));
                }
                Some(other) => {
                    return None;
                }
                None => {
                    return None;
                }
            }

            continue;
        }

        // Handle 'else' case
        if tokens.peek()?.token_type != TokenType::Lbrace {
            println!("Error: Expected '{{' after 'else'");
            return None;
        }
        tokens.next(); // Consume '{'
        else_block = Some(Box::new(parse_block(tokens)?));
        break;
    }

    let result = ASTNode::Statement(StatementNode::If {
        condition,
        body,
        else_if_blocks: if else_if_blocks.is_empty() {
            None
        } else {
            Some(Box::new(else_if_blocks))
        },
        else_block,
    });

    Some(result)
}

// FOR parsing
fn parse_for(tokens: &mut Peekable<Iter<Token>>) -> Option<ASTNode> {
    /*
    // Check 'for' keyword and see if there is '()
    if tokens.peek()?.token_type != TokenType::Lparen {
        println!("Error: Expected '(' after 'if'");
        return None;
    }
    tokens.next(); // '(' Consumption

    // Conditional parsing (where condition must be made ASTNode)
    let initialization = parse_expression(tokens)?; // Parsing conditions with expressions
    let condition = parse_expression(tokens)?;
    let increment = parse_expression(tokens)?;
    let body = parse_expression(tokens)?;

    if tokens.peek()?.token_type != TokenType::Rparen {
        println!("Error: Expected ')' after condition");
        return None;
    }
    tokens.next(); // ')' Consumption

    Some(ASTNode::Statement(StatementNode::For {
        initialization,
        condition,
        increment,
        body,
    }))
     */
    None
}

// WHILE parsing
fn parse_while(tokens: &mut Peekable<Iter<Token>>) -> Option<ASTNode> {
    if tokens.peek()?.token_type != TokenType::Lparen {
        println!("Error: Expected '(' after 'while'");
        return None;
    }
    tokens.next(); // Consume '('

    let condition = parse_expression(tokens)?;

    if tokens.peek()?.token_type != TokenType::Rparen {
        println!("Error: Expected ')' after 'while' condition");
        return None;
    }
    tokens.next(); // Consume ')'

    if tokens.peek()?.token_type != TokenType::Lbrace {
        println!("Error: Expected '{{' after 'while'");
        return None;
    }
    tokens.next(); // Consume '{'

    let body = parse_block(tokens)?;

    Some(ASTNode::Statement(StatementNode::While { condition, body }))
}

fn parse_import(tokens: &mut Peekable<Iter<Token>>) -> Option<ASTNode> {
    if tokens.peek()?.token_type != TokenType::Lparen {
        println!("Error: Expected '(' after 'import'");
        return None;
    }
    tokens.next();

    let import_path = match tokens.next() {
        Some(Token { token_type: TokenType::String(s), .. }) => s.clone(),
        other => {
            println!("Error: Expected string literal in import, found {:?}", other);
            return None;
        }
    };

    if tokens.peek()?.token_type != TokenType::Rparen {
        println!("Error: Expected ')' after 'import' condition");
        return None;
    }
    tokens.next();

    if tokens.peek()?.token_type != TokenType::SemiColon {
        println!("Error: Expected ';' after 'import' condition");
        return None;
    }
    tokens.next();

    Some(ASTNode::Statement(StatementNode::Import(import_path)))
}

fn parse_asm_block(tokens: &mut Peekable<Iter<Token>>) -> Option<ASTNode> {
    if tokens.peek()?.token_type != TokenType::Lbrace {
        println!("Expected '{{' after 'asm'");
        return None;
    }
    tokens.next();

    let mut instructions = vec![];
    let mut inputs = vec![];
    let mut outputs = vec![];

    while let Some(token) = tokens.next() {
        match &token.token_type {
            TokenType::Rbrace => break,

            TokenType::In | TokenType::Out => {
                let is_input = matches!(token.token_type, TokenType::In);

                if tokens.next().map(|t| t.token_type.clone()) != Some(TokenType::Lparen) {
                    println!("Expected '(' after in/out");
                    return None;
                }

                let reg_token = tokens.next();
                let reg = match reg_token {
                    Some(Token { token_type: TokenType::String(s), .. }) => s.clone(),
                    Some(Token { token_type: TokenType::Identifier(s), .. }) => s.clone(),
                    Some(other) => {
                        println!("Expected register string or identifier, got {:?}", other.token_type);
                        return None;
                    }
                    None => {
                        println!("Expected register in in/out(...)");
                        return None;
                    }
                };

                if tokens.next().map(|t| t.token_type.clone()) != Some(TokenType::Rparen) {
                    println!("Expected ')' after in/out");
                    return None;
                }

                let value_token = tokens.next();
                let value = match value_token {
                    Some(Token { token_type: TokenType::Identifier(s), .. }) => s.clone(),
                    Some(Token { token_type: TokenType::Number(n), .. }) => n.to_string(),
                    Some(Token { token_type: TokenType::String(n), .. }) => n.to_string(),
                    Some(other) => {
                        println!("Expected identifier or number after in/out(...), got {:?}", other.token_type);
                        return None;
                    }
                    None => {
                        println!("Expected value after in/out(...)");
                        return None;
                    }
                };

                if is_input {
                    inputs.push((reg, value));
                } else {
                    outputs.push((reg, value));
                }
            }

            TokenType::String(s) => {
                instructions.push(s.clone());
            }

            other => {
                println!("Unexpected token in asm expression {:?}", other);
            }
        }
    }

    Some(ASTNode::Statement(StatementNode::AsmBlock {
        instructions,
        inputs,
        outputs,
    }))
}

fn parse_assignment(tokens: &mut Peekable<Iter<Token>>, first_token: &Token) -> Option<ASTNode> {
    let left_expr = match parse_expression_from_token(first_token, tokens) {
        Some(expr) => expr,
        None => {
            println!("Error: Failed to parse left-hand side of assignment. Token: {:?}", first_token.token_type);
            return None;
        }
    };

    let assign_op = match tokens.peek()?.token_type {
        TokenType::PlusEq => {
            tokens.next();
            Some(AssignOperator::AddAssign)
        }
        TokenType::MinusEq => {
            tokens.next();
            Some(AssignOperator::SubAssign)
        }
        TokenType::StarEq => {
            tokens.next();
            Some(AssignOperator::MulAssign)
        }
        TokenType::DivEq => {
            tokens.next();
            Some(AssignOperator::DivAssign)
        }
        TokenType::RemainderEq => {
            tokens.next();
            Some(AssignOperator::RemAssign)
        }
        TokenType::Equal => {
            tokens.next();
            None
        }
        _ => return None,
    };

    let right_expr = parse_expression(tokens)?;

    if let Some(Token { token_type: TokenType::SemiColon, .. }) = tokens.peek() {
        tokens.next();
    }

<<<<<<< HEAD
    if let Some(Token { token_type: TokenType::Equal, .. }) = tokens.peek() {
        tokens.next(); // consume '='
        let right_expr = parse_expression(tokens)?;

        if let Expression::Deref(_) = left_expr {
            return Some(ASTNode::Statement(StatementNode::Assign {
                variable: "deref".to_string(),
                value: Expression::BinaryExpression {
                    left: Box::new(left_expr),
                    operator: Operator::Assign,
                    right: Box::new(right_expr),
                },
            }));
        }

        if let Expression::Variable(ref name) = left_expr {
            if let Some(Token { token_type: TokenType::SemiColon, .. }) = tokens.peek() {
                tokens.next(); // consume ';'
            }
            return Some(ASTNode::Expression(Expression::Assignment {
                target: Box::new(left_expr),
                value: Box::new(right_expr),
            }));
=======
    match (assign_op, &left_expr) {
        (Some(op), Expression::Variable(name)) => Some(ASTNode::Expression(Expression::AssignOperation {
            target: Box::new(Expression::Variable(name.clone())),
            operator: op,
            value: Box::new(right_expr),
        })),
        (None, Expression::Variable(name)) => Some(ASTNode::Statement(StatementNode::Assign {
            variable: name.clone(),
            value: right_expr,
        })),
        (None, Expression::Deref(_)) => Some(ASTNode::Statement(StatementNode::Assign {
            variable: "deref".to_string(),
            value: Expression::BinaryExpression {
                left: Box::new(left_expr),
                operator: Operator::Assign,
                right: Box::new(right_expr),
            },
        })),
        (_, _) => {
            println!("Error: Unsupported assignment left expression: {:?}", left_expr);
            None
>>>>>>> 3d5f9c82
        }
    }
}

// block parsing
fn parse_block(tokens: &mut Peekable<Iter<Token>>) -> Option<Vec<ASTNode>> {
    let mut body = vec![];

    while let Some(token) = tokens.next() {
        if token.token_type == TokenType::Rbrace {
            break;
        }

        let node = match token.token_type {
            TokenType::Var => parse_var(tokens),
            TokenType::Println => parse_println(tokens),
            TokenType::Print => parse_print(tokens),
            TokenType::If => parse_if(tokens),
            TokenType::For => parse_for(tokens),
            TokenType::While => parse_while(tokens),
            TokenType::Identifier(_) => parse_assignment(tokens, token),
            TokenType::Break => {
                if let Some(Token { token_type: TokenType::SemiColon, .. }) = tokens.peek() {
                    tokens.next();
                }
                Some(ASTNode::Statement(StatementNode::Break))
            }
            TokenType::Continue => {
                if let Some(Token { token_type: TokenType::SemiColon, .. }) = tokens.peek() {
                    tokens.next();
                }
                Some(ASTNode::Statement(StatementNode::Continue))
            }
            TokenType::Return => {
                let expr = if let Some(Token { token_type: TokenType::SemiColon, .. }) = tokens.peek() {
                    tokens.next(); // consume ;
                    None
                } else {
                    let value = parse_expression(tokens)?;
                    if let Some(Token { token_type: TokenType::SemiColon, .. }) = tokens.peek() {
                        tokens.next(); // consume ;
                    }
                    Some(value)
                };
                Some(ASTNode::Statement(StatementNode::Return(expr)))
            }
            _ => {
                if let Some(expr) = parse_expression(tokens) {
                    if let Some(Token { token_type: TokenType::SemiColon, .. }) = tokens.peek() {
                        tokens.next();
                    }
                    Some(ASTNode::Statement(StatementNode::Expression(expr)))
                } else {
                    println!("Error: Expected primary expression, found {:?}", token.token_type);
                    None
                }
            }
        };

        if let Some(ast_node) = node {
            body.push(ast_node);
        }
    }

    Some(body)
}

pub fn parse_type(type_str: &str) -> Option<TokenType> {
    let type_str = type_str.trim();

    if let Some(lt_index) = type_str.find('<') {
        if !type_str.ends_with('>') {
            return None;
        }

        let base = &type_str[..lt_index];
        let inner = &type_str[lt_index + 1..type_str.len() - 1];

        if base == "array" {
            let mut depth = 0;
            let mut split_pos = None;

            for (i, c) in inner.char_indices() {
                match c {
                    '<' => depth += 1,
                    '>' => depth -= 1,
                    ',' if depth == 0 => {
                        split_pos = Some(i);
                        break;
                    }
                    _ => {}
                }
            }

            let split_pos = split_pos?;
            let elem_type_str = inner[..split_pos].trim();
            let size_str = inner[split_pos + 1..].trim();

            let elem_type = parse_type(elem_type_str)?;
            let size = size_str.parse::<u32>().ok()?;

            return Some(TokenType::TypeArray(Box::new(elem_type), size));
        }

        if base == "ptr" {
            let inner_type = parse_type(inner)?;
            return Some(TokenType::TypePointer(Box::new(inner_type)));
        }

        return None;
    }

    if type_str.starts_with('i') {
        let bits = type_str[1..].parse::<u16>().ok()?;
        return Some(TokenType::TypeInt(bits));
    } else if type_str.starts_with('u') {
        let bits = type_str[1..].parse::<u16>().ok()?;
        return Some(TokenType::TypeUint(bits));
    } else if type_str.starts_with('f') {
        let bits = type_str[1..].parse::<u16>().ok()?;
        return Some(TokenType::TypeFloat(bits));
    } else if type_str == "bool" {
        return Some(TokenType::TypeBool);
    } else if type_str == "char" {
        return Some(TokenType::TypeChar);
    } else if type_str == "byte" {
        return Some(TokenType::TypeByte);
    } else if type_str == "str" {
        return Some(TokenType::TypeString);
    }

    None
}

fn validate_type(expected: &TokenType, actual: &TokenType) -> bool {
    match (expected, actual) {
        (TokenType::TypeInt(_), TokenType::TypeInt(_)) => true,
        (TokenType::TypeUint(_), TokenType::TypeUint(_)) => true,
        (TokenType::TypeFloat(_), TokenType::TypeFloat(_)) => true,
        (TokenType::TypeBool, TokenType::TypeBool) => true,
        (TokenType::TypeChar, TokenType::TypeChar) => true,
        (TokenType::TypeByte, TokenType::TypeByte) => true,
        (TokenType::TypePointer(inner1), TokenType::TypePointer(inner2)) => {
            validate_type(&**inner1, &**inner2) // Double dereference to get TokenType
        }
        (TokenType::TypeArray(inner1, size1), TokenType::TypeArray(inner2, size2)) => {
            validate_type(&**inner1, &**inner2) && size1 == size2 // Double dereference to get TokenType
        }
        (TokenType::TypeString, TokenType::TypeString) => true,
        _ => false,
    }
}<|MERGE_RESOLUTION|>--- conflicted
+++ resolved
@@ -1075,31 +1075,6 @@
         tokens.next();
     }
 
-<<<<<<< HEAD
-    if let Some(Token { token_type: TokenType::Equal, .. }) = tokens.peek() {
-        tokens.next(); // consume '='
-        let right_expr = parse_expression(tokens)?;
-
-        if let Expression::Deref(_) = left_expr {
-            return Some(ASTNode::Statement(StatementNode::Assign {
-                variable: "deref".to_string(),
-                value: Expression::BinaryExpression {
-                    left: Box::new(left_expr),
-                    operator: Operator::Assign,
-                    right: Box::new(right_expr),
-                },
-            }));
-        }
-
-        if let Expression::Variable(ref name) = left_expr {
-            if let Some(Token { token_type: TokenType::SemiColon, .. }) = tokens.peek() {
-                tokens.next(); // consume ';'
-            }
-            return Some(ASTNode::Expression(Expression::Assignment {
-                target: Box::new(left_expr),
-                value: Box::new(right_expr),
-            }));
-=======
     match (assign_op, &left_expr) {
         (Some(op), Expression::Variable(name)) => Some(ASTNode::Expression(Expression::AssignOperation {
             target: Box::new(Expression::Variable(name.clone())),
@@ -1121,7 +1096,6 @@
         (_, _) => {
             println!("Error: Unsupported assignment left expression: {:?}", left_expr);
             None
->>>>>>> 3d5f9c82
         }
     }
 }
