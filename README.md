<div align="center">
  <picture>
    <img alt="Wave Programming Language" src="https://wave-lang.dev/img/favicon.ico" width="50%">
  </picture>
  <h1>Wave Programming Language</h1>

[Website][Wave] | [Contributing] | [LICENSE]
</div>

[Wave]: https://www.wave-lang.dev
[Contributing]: https://github.com/LunaStev/Wave/wiki/Contributing
[LICENSE]: LICENSE

---

> **[!WARNING]**  
> The official version of this project has not yet been released. The first version will be distributed as 0.1.0.

<<<<<<< HEAD
---
=======
> [!WARNING]  
> The official version of this project has not yet been released. The first version will be distributed as 0.1.0.


[Token](.github/testing.md)

[Wiki](https://github.com/LunaStev/Wave/wiki)
>>>>>>> 22540c27

This repository contains the main source code for **Wave**, including the compiler.

---

## Sponsors ❤️

Thank you to our sponsors for supporting this project!

<table>
  <tr>
    <td align="center">
      <a href="https://ko-fi.com/heymanbug">
        <img src="https://ko-fi.com/img/anon7.png?v=10" width="100px;" alt="John Doe"/><br />
        <sub><b>heymanbug</b></sub>
      </a>
      <br />💰
    </td>
  </tr>
</table>

---

## Project Overview

**Wave** is a new concept in programming languages designed to develop operating systems, system software, and applications using only the **Wave** language.  
We are building a **Wave** compiler with full hardware access.

---

## Concept

<picture>
    <img alt="Wave Concept Diagram" src=".github/scalability1.svg" width="50%">
</picture>

---

## Contributing

If you're interested in contributing, please refer to the [CONTRIBUTING](https://github.com/LunaStev/Wave/wiki/Contributing) guide.

---

## Sponsor

Wave is an open-source project sustained by community support. You can sponsor us to help maintain and improve the language.

[![ko-fi](https://ko-fi.com/img/githubbutton_sm.svg)](https://ko-fi.com/X8X311B3SX)

---

## LICENSE

Wave is released under the [MPL-2.0 License](LICENSE).

---

## Code Example

For code examples and explanations, visit [Code Examples](.github/CODE_EXAMPLE.md).<|MERGE_RESOLUTION|>--- conflicted
+++ resolved
@@ -15,18 +15,6 @@
 
 > **[!WARNING]**  
 > The official version of this project has not yet been released. The first version will be distributed as 0.1.0.
-
-<<<<<<< HEAD
----
-=======
-> [!WARNING]  
-> The official version of this project has not yet been released. The first version will be distributed as 0.1.0.
-
-
-[Token](.github/testing.md)
-
-[Wiki](https://github.com/LunaStev/Wave/wiki)
->>>>>>> 22540c27
 
 This repository contains the main source code for **Wave**, including the compiler.
 
