--- conflicted
+++ resolved
@@ -1,11 +1,4 @@
-<<<<<<< HEAD
-/*
-use crate::lexer::{FloatType, IntegerType, Lexer, Token, TokenType};
-use crate::parser::ast::{AST, ASTNode, Value};
-=======
-use crate::lexer::{Lexer, TokenType};
-use crate::parser::ast::{ASTNode, FunctionNode, ParameterNode};
->>>>>>> ea074a56
+
 
 pub fn parse_function(input: &str) -> ASTNode {
     let name = extract_function_name(input);
@@ -50,16 +43,8 @@
 pub fn parse(input: &str) {
     let tokens = Lexer::tokenize(input);
 
-<<<<<<< HEAD
-        ast.add_node(ASTNode::Import {
-            module_name: "".to_string()
-        });
-    }
-}
-
- */
-=======
     let mut token_vec = tokens;
     let params = extract_parameters(&mut token_vec);
 }
->>>>>>> ea074a56
+
+ */